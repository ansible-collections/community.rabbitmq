--- conflicted
+++ resolved
@@ -156,10 +156,8 @@
             #  test: ubuntu1804
             - name: Ubuntu 22.04
               test: ubuntu2204
-<<<<<<< HEAD
-            - name: Fedora 35
-              test: fedora35
-=======
+            - name: Fedora 35
+              test: fedora35
             # Currently 20.04 is causing devel to fail.  This maybe due to Ubuntu 20.04 running python
             # 3.8, however, ansible-test requires 3.9+.  This means ansible test spins up a controller
             # and target container which is probably why rabbitmq_publish is not able to connect to
@@ -183,7 +181,6 @@
             # rabbitmq on localhost.
             #- name: Ubuntu 20.04
             #  test: ubuntu2004
->>>>>>> ebf9d998
 
   - stage: Docker_2_13
     displayName: Docker 2.13
